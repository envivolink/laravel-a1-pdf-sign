<?php

namespace LSNepomuceno\LaravelA1PdfSign;

use setasign\Fpdi\Tcpdf\Fpdi;
use Illuminate\Support\{Str, Facades\File};
use LSNepomuceno\LaravelA1PdfSign\Exception\{
    FileNotFoundException,
    InvalidPdfSignModeTypeException
};
use Throwable;

class SignaturePdf
{
    /**
     * @var string
     */
    const
        MODE_DOWNLOAD = 'MODE_DOWNLOAD',
        MODE_RESOURCE = 'MODE_RESOURCE';

    /**
     * @var Fpdi
     */
    private Fpdi $pdf;

    /**
     * @var ManageCert
     */
    private ManageCert $cert;

    /**
     * @var string
     */
    private string $pdfPath, $mode, $fileName;

    /**
     * @var array|null
     */
    private ?array $image = null;

    /**
     * @var array
     */
    private array $info = [];

    /**
     * @var boolean
     */
    private bool $hasSignedSuffix, $hasSealImgOnEveryPages;

    /**
     * __construct
     *
     * @param string $pdfPath
     * @param ManageCert $cert
     * @param string $mode self::MODE_RESOURCE
     * @param string $fileName null
     * @param bool $hasSignedSuffix false
     * @throws Exception\InvalidCertificateContentException
     * @throws Exception\Invalidx509PrivateKeyException
     * @throws FileNotFoundException
     * @throws InvalidPdfSignModeTypeException
     * @throws Throwable
     */
    public function __construct(
        string     $pdfPath,
        ManageCert $cert,
        string     $mode = self::MODE_RESOURCE,
        string     $fileName = '',
        bool       $hasSignedSuffix = true
    ) 
    {
        /**
         * @throws FileNotFoundException
         */
        if (!File::exists($pdfPath)) throw new FileNotFoundException($pdfPath);

        /**
         * @throws InvalidPdfSignModeTypeException
         */
        if (!in_array($mode, [self::MODE_RESOURCE, self::MODE_DOWNLOAD])) throw new InvalidPdfSignModeTypeException($mode);

        $this->cert = $cert;

        // Throws exception on invalidate certificate
        try {
            $this->cert->validate();
        } catch (Throwable $th) {
            throw $th;
        }

        $this->setFileName($fileName)
            ->setHasSignedSuffix($hasSignedSuffix)
            ->setSealImgOnEveryPages(false);

        $this->mode = $mode;
        $this->pdfPath = $pdfPath;
        $this->setPdf();
    }

    /**
     * setInfo - Set signature info
     *
     * @param string|null $name
     * @param string|null $location
     * @param string|null $reason
     * @param string|null $contactInfo
     *
     * @return SignaturePdf
     */
    public function setInfo(
        ?string $name = null,
        ?string $location = null,
        ?string $reason = null,
        ?string $contactInfo = null
    ): SignaturePdf 
    {
        $info = [];
        $name && ($info['Name'] = $name);
        $location && ($info['Location'] = $location);
        $reason && ($info['Reason'] = $reason);
        $contactInfo && ($info['ContactInfo'] = $contactInfo);
        $this->info = $info;
        return $this;
    }

    /**
     * getPdfInstance - Return current Fdpi object instance
     *
     * @return Fpdi
     */
    public function getPdfInstance(): Fpdi
    {
        return $this->pdf;
    }

    /**
     * setPdf - Set PDF settings
     *
     * @param string $orientation PDF_PAGE_ORIENTATION,
     * @param string $unit PDF_UNIT,
     * @param string $pageFormat PDF_PAGE_FORMAT,
     * @param bool $unicode true,
     * @param string $encoding 'UTF-8'
     *
     * @return SignaturePdf
     */
    public function setPdf(
        string $orientation = 'P',
        string $unit = 'mm',
        string $pageFormat = 'A4',
        bool   $unicode = true,
        string $encoding = 'UTF-8'
    ): SignaturePdf 
    {
        $this->pdf = new Fpdi($orientation, $unit, $pageFormat, $unicode, $encoding);
        return $this;
    }

    /**
     * setImage - Defines an image as a signature identifier
     *
     * @param string $imagePath - Support only for PNG images
     * @param float $pageX
     * @param float $pageY
     * @param float $imageW
     * @param float $imageH
     * @param int $page
     * @return SignaturePdf
     */
    public function setImage(
        string $imagePath,
        float  $pageX = 155,
        float  $pageY = 250,
        float  $imageW = 50,
        float  $imageH = 0,
        int    $page = -1
    ): SignaturePdf 
    {
        $this->image = compact('imagePath', 'pageX', 'pageY', 'imageW', 'imageH', 'page');
        return $this;
    }

    /**
     * setSealImgOnEveryPages - Set whether the signature image will be on all pages
     *
     * @param bool $hasSealImgOnEveryPages
     * @return SignaturePdf
     */
    public function setSealImgOnEveryPages(bool $hasSealImgOnEveryPages = true): SignaturePdf
    {
        $this->hasSealImgOnEveryPages = $hasSealImgOnEveryPages;
        return $this;
    }

    /**
     * setFileName - Set output file name
     *
     * @param string $fileName
     * @return SignaturePdf
     */
    public function setFileName(string $fileName): SignaturePdf
    {
        $ext = explode('.', $fileName);
        $ext = end($ext);
        $this->fileName = str_replace(".{$ext}", '', $fileName);
        return $this;
    }

    /**
     * setHasSignedSuffix - Set if the output file has a "signed" suffix
     *
     * @param bool $hasSignedSuffix
     * @return SignaturePdf
     */
    public function setHasSignedSuffix(bool $hasSignedSuffix): SignaturePdf
    {
        $this->hasSignedSuffix = $hasSignedSuffix;
        return $this;
    }

    /**
     * implementSignatureImage - Apply image to document
     * 
     * @param int|null $currentPage
     * @return void
     */
    private function implementSignatureImage(?int $currentPage = null): void
    {
        if ($this->image) {
            /**
             * @var string $imagePath
             * @var float|null $pageX
             * @var float|null $pageY
             * @var float $imageW
             * @var float $imageH
             * @var int $page
             * @see setImage()
             */
            extract($this->image);
            $this->pdf->Image($imagePath, $pageX, $pageY, $imageW, $imageH, 'PNG');
            $this->pdf->setSignatureAppearance($pageX, $pageY, $imageW, $imageH, $currentPage ?? $page);
        }
    }

    /**
     * signature - Sign a PDF file
     *
     * @return mixed
     */
    public function signature()
    {
        $pageCount = $this->pdf->setSourceFile($this->pdfPath);

        for ($i = 1; $i <= $pageCount; $i++) {
            $pageIndex = $this->pdf->importPage($i);
            $this->pdf->SetPrintHeader(false);
            $this->pdf->SetPrintFooter(false);

<<<<<<< HEAD
            $templateSize = $this->pdf->getTemplateSize($tplidx);

            ['width' => $width, 'height' => $height] = $templateSize;

            if ($width > $height) {
                $this->pdf->AddPage("L", [$width, $height]);
            } else {
                $this->pdf->AddPage("P", [$width, $height]);
            }

            $this->pdf->useTemplate($tplidx);
=======
            $templateSize = $this->pdf->getTemplateSize($pageIndex);
            ['width' => $width, 'height' => $height] = $templateSize;

            $this->pdf->AddPage($width > $height ? 'L' : 'P', [$width, $height]);
            $this->pdf->useTemplate($pageIndex);

            if ($this->hasSealImgOnEveryPages) $this->implementSignatureImage($pageIndex);
>>>>>>> f7e0a565
        }

        $certificate = $this->cert->getCert()->original;
        $password = $this->cert->getCert()->password;

        $this->pdf->setSignature(
            $certificate,
            $certificate,
            $password,
            '',
            3,
            $this->info,
            'A' // Authorize certificate
        );

        if (!$this->hasSealImgOnEveryPages) $this->implementSignatureImage();
        if (empty($this->fileName)) $this->fileName = Str::orderedUuid();
        if ($this->hasSignedSuffix) $this->fileName .= '_signed';

        $this->fileName .= '.pdf';

        $output = "{$this->cert->getTempDir()}{$this->fileName}";

        // Required to receive data from the server, such as timestamp and allocation hash.
        if (!File::exists($output)) File::put($output, $this->pdf->output($this->fileName, 'S'));

        switch ($this->mode) {
            case self::MODE_RESOURCE:
                $content = File::get($output);
                File::delete([$output]);
                return $content;
                break;

            case self::MODE_DOWNLOAD:
            default:
                return response()->download($output)->deleteFileAfterSend();
                break;
        }
    }
}<|MERGE_RESOLUTION|>--- conflicted
+++ resolved
@@ -68,8 +68,7 @@
         ManageCert $cert,
         string     $mode = self::MODE_RESOURCE,
         string     $fileName = '',
-        bool       $hasSignedSuffix = true
-    ) 
+        bool       $hasSignedSuffix = true)
     {
         /**
          * @throws FileNotFoundException
@@ -114,7 +113,7 @@
         ?string $location = null,
         ?string $reason = null,
         ?string $contactInfo = null
-    ): SignaturePdf 
+    ): SignaturePdf
     {
         $info = [];
         $name && ($info['Name'] = $name);
@@ -152,7 +151,7 @@
         string $pageFormat = 'A4',
         bool   $unicode = true,
         string $encoding = 'UTF-8'
-    ): SignaturePdf 
+    ): SignaturePdf
     {
         $this->pdf = new Fpdi($orientation, $unit, $pageFormat, $unicode, $encoding);
         return $this;
@@ -176,7 +175,7 @@
         float  $imageW = 50,
         float  $imageH = 0,
         int    $page = -1
-    ): SignaturePdf 
+    ): SignaturePdf
     {
         $this->image = compact('imagePath', 'pageX', 'pageY', 'imageW', 'imageH', 'page');
         return $this;
@@ -258,19 +257,6 @@
             $this->pdf->SetPrintHeader(false);
             $this->pdf->SetPrintFooter(false);
 
-<<<<<<< HEAD
-            $templateSize = $this->pdf->getTemplateSize($tplidx);
-
-            ['width' => $width, 'height' => $height] = $templateSize;
-
-            if ($width > $height) {
-                $this->pdf->AddPage("L", [$width, $height]);
-            } else {
-                $this->pdf->AddPage("P", [$width, $height]);
-            }
-
-            $this->pdf->useTemplate($tplidx);
-=======
             $templateSize = $this->pdf->getTemplateSize($pageIndex);
             ['width' => $width, 'height' => $height] = $templateSize;
 
@@ -278,7 +264,6 @@
             $this->pdf->useTemplate($pageIndex);
 
             if ($this->hasSealImgOnEveryPages) $this->implementSignatureImage($pageIndex);
->>>>>>> f7e0a565
         }
 
         $certificate = $this->cert->getCert()->original;
